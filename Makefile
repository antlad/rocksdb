# Copyright (c) 2011 The LevelDB Authors. All rights reserved.
# Use of this source code is governed by a BSD-style license that can be
# found in the LICENSE file. See the AUTHORS file for names of contributors.

# Inherit some settings from environment variables, if available

#-----------------------------------------------

ifneq ($(MAKECMDGOALS),dbg)
OPT += -O2 -fno-omit-frame-pointer -momit-leaf-frame-pointer
else
# intentionally left blank
endif

ifeq ($(MAKECMDGOALS),shared_lib)
OPT += -DNDEBUG
endif

ifeq ($(MAKECMDGOALS),static_lib)
OPT += -DNDEBUG
endif

#-----------------------------------------------

# detect what platform we're building on
$(shell (export ROCKSDB_ROOT="$(CURDIR)"; "$(CURDIR)/build_tools/build_detect_platform" "$(CURDIR)/build_config.mk"))
# this file is generated by the previous line to set build flags and sources
include build_config.mk

ifneq ($(PLATFORM), IOS)
CFLAGS += -g
CXXFLAGS += -g
else
# no debug info for IOS, that will make our library big
OPT += -DNDEBUG
endif

# ASAN doesn't work well with jemalloc. If we're compiling with ASAN, we should use regular malloc.
ifdef COMPILE_WITH_ASAN
	# ASAN compile flags
	EXEC_LDFLAGS += -fsanitize=address
	PLATFORM_CCFLAGS += -fsanitize=address
	PLATFORM_CXXFLAGS += -fsanitize=address
else
	# if we're not compiling with ASAN, use jemalloc
	EXEC_LDFLAGS := $(JEMALLOC_LIB) $(EXEC_LDFLAGS)
	PLATFORM_CXXFLAGS += $(JEMALLOC_INCLUDE) -DHAVE_JEMALLOC
	PLATFORM_CCFLAGS += $(JEMALLOC_INCLUDE) -DHAVE_JEMALLOC
endif

#-------------------------------------------------
# make install related stuff
INSTALL_PATH ?= /usr/local

uninstall:
	@rm -rf $(INSTALL_PATH)/include/rocksdb
	@rm -rf $(INSTALL_PATH)/lib/$(LIBRARY)
	@rm -rf $(INSTALL_PATH)/lib/$(SHARED)

install:
	@install -d $(INSTALL_PATH)/lib
	@for header_dir in `find "include/rocksdb" -type d`; do \
		install -d $(INSTALL_PATH)/$$header_dir; \
	done
	@for header in `find "include/rocksdb" -type f -name *.h`; do \
		install -C -m 644 $$header $(INSTALL_PATH)/$$header; \
	done
	@[ ! -e $(LIBRARY) ] || install -C -m 644 $(LIBRARY) $(INSTALL_PATH)/lib
	@[ ! -e $(SHARED) ] || install -C -m 644 $(SHARED) $(INSTALL_PATH)/lib
#-------------------------------------------------

WARNING_FLAGS = -Wall -Werror -Wsign-compare
CFLAGS += $(WARNING_FLAGS) -I. -I./include $(PLATFORM_CCFLAGS) $(OPT)
CXXFLAGS += $(WARNING_FLAGS) -I. -I./include $(PLATFORM_CXXFLAGS) $(OPT) -Woverloaded-virtual

LDFLAGS += $(PLATFORM_LDFLAGS)

LIBOBJECTS = $(SOURCES:.cc=.o)
LIBOBJECTS += $(SOURCESCPP:.cpp=.o)
MEMENVOBJECTS = $(MEMENV_SOURCES:.cc=.o)

TESTUTIL = ./util/testutil.o
TESTHARNESS = ./util/testharness.o $(TESTUTIL)
BENCHHARNESS = ./util/benchharness.o
VALGRIND_ERROR = 2
VALGRIND_DIR = build_tools/VALGRIND_LOGS
VALGRIND_VER := $(join $(VALGRIND_VER),valgrind)
VALGRIND_OPTS = --error-exitcode=$(VALGRIND_ERROR) --leak-check=full

TESTS = \
	db_test \
	db_iter_test \
	block_hash_index_test \
	autovector_test \
	column_family_test \
	table_properties_collector_test \
	arena_test \
	auto_roll_logger_test \
	benchharness_test \
	block_test \
	bloom_test \
	dynamic_bloom_test \
	c_test \
	cache_test \
	coding_test \
	corruption_test \
	crc32c_test \
	dbformat_test \
	env_test \
	blob_store_test \
	filelock_test \
	filename_test \
	block_based_filter_block_test \
	full_filter_block_test \
	histogram_test \
	log_test \
	manual_compaction_test \
	memenv_test \
	merge_test \
	merger_test \
	redis_test \
	reduce_levels_test \
	plain_table_db_test \
	prefix_test \
	skiplist_test \
	stringappend_test \
	ttl_test \
	backupable_db_test \
	document_db_test \
	json_document_test \
	spatial_db_test \
	version_edit_test \
	version_set_test \
	file_indexer_test \
	write_batch_test \
	write_controller_test\
	deletefile_test \
	table_test \
	thread_local_test \
	geodb_test \
	rate_limiter_test \
	options_test \
	cuckoo_table_builder_test \
	cuckoo_table_reader_test \
	cuckoo_table_db_test \
	write_batch_with_index_test

TOOLS = \
        sst_dump \
	db_sanity_test \
        db_stress \
        ldb \
	db_repl_stress \
  options_test \
	blob_store_bench

PROGRAMS = db_bench signal_test table_reader_bench log_and_apply_bench cache_bench $(TOOLS)

# The library name is configurable since we are maintaining libraries of both
# debug/release mode.
ifeq ($(LIBNAME),)
        LIBNAME=librocksdb
endif
LIBRARY = ${LIBNAME}.a
MEMENVLIBRARY = libmemenv.a

<<<<<<< HEAD
ROCKSDB_MAJOR = $(shell egrep "ROCKSDB_MAJOR.[0-9]" include/rocksdb/version.h | cut -d ' ' -f 3)
ROCKSDB_MINOR = $(shell egrep "ROCKSDB_MINOR.[0-9]" include/rocksdb/version.h | cut -d ' ' -f 3)
ROCKSDB_PATCH = $(shell egrep "ROCKSDB_PATCH.[0-9]" include/rocksdb/version.h | cut -d ' ' -f 3)

=======
>>>>>>> 079a612b
default: all

#-----------------------------------------------
# Create platform independent shared libraries.
#-----------------------------------------------
ifneq ($(PLATFORM_SHARED_EXT),)

ifneq ($(PLATFORM_SHARED_VERSIONED),true)
SHARED1 = ${LIBNAME}.$(PLATFORM_SHARED_EXT)
SHARED2 = $(SHARED1)
SHARED3 = $(SHARED1)
SHARED4 = $(SHARED1)
SHARED = $(SHARED1)
else
SHARED_MAJOR = $(ROCKSDB_MAJOR)
SHARED_MINOR = $(ROCKSDB_MINOR)
SHARED_PATCH = $(ROCKSDB_PATCH)
SHARED1 = ${LIBNAME}.$(PLATFORM_SHARED_EXT)
SHARED2 = $(SHARED1).$(SHARED_MAJOR)
SHARED3 = $(SHARED1).$(SHARED_MAJOR).$(SHARED_MINOR)
SHARED4 = $(SHARED1).$(SHARED_MAJOR).$(SHARED_MINOR).$(SHARED_PATCH)
SHARED = $(SHARED1) $(SHARED2) $(SHARED3) $(SHARED4)
$(SHARED1): $(SHARED4)
	ln -fs $(SHARED4) $(SHARED1)
$(SHARED2): $(SHARED4)
	ln -fs $(SHARED4) $(SHARED2)
$(SHARED3): $(SHARED4)
	ln -fs $(SHARED4) $(SHARED3)
endif

$(SHARED4):
	$(CXX) $(PLATFORM_SHARED_LDFLAGS)$(SHARED2) $(CXXFLAGS) $(PLATFORM_SHARED_CFLAGS) $(SOURCES) $(LDFLAGS) -o $@

endif  # PLATFORM_SHARED_EXT

.PHONY: blackbox_crash_test check clean coverage crash_test ldb_tests package \
	release tags valgrind_check whitebox_crash_test format static_lib shared_lib all \
	dbg rocksdbjavastatic rocksdbjava install uninstall

all: $(LIBRARY) $(PROGRAMS) $(TESTS)

static_lib: $(LIBRARY)

shared_lib: $(SHARED)

dbg: $(LIBRARY) $(PROGRAMS) $(TESTS)

# creates static library and programs
release:
	$(MAKE) clean
	OPT="-DNDEBUG -O2" $(MAKE) static_lib $(PROGRAMS) -j32

coverage:
	$(MAKE) clean
	COVERAGEFLAGS="-fprofile-arcs -ftest-coverage" LDFLAGS+="-lgcov" $(MAKE) all check -j32
	(cd coverage; ./coverage_test.sh)
	# Delete intermediate files
	find . -type f -regex ".*\.\(\(gcda\)\|\(gcno\)\)" -exec rm {} \;

check: $(TESTS) ldb
	for t in $(TESTS); do echo "***** Running $$t"; ./$$t || exit 1; done
	python tools/ldb_test.py

ldb_tests: ldb
	python tools/ldb_test.py

crash_test: whitebox_crash_test blackbox_crash_test

blackbox_crash_test: db_stress
	python -u tools/db_crashtest.py

whitebox_crash_test: db_stress
	python -u tools/db_crashtest2.py

asan_check:
	$(MAKE) clean
	COMPILE_WITH_ASAN=1 $(MAKE) check -j32
	$(MAKE) clean

asan_crash_test:
	$(MAKE) clean
	COMPILE_WITH_ASAN=1 $(MAKE) crash_test
	$(MAKE) clean

valgrind_check: all $(PROGRAMS) $(TESTS)
	mkdir -p $(VALGRIND_DIR)
	echo TESTS THAT HAVE VALGRIND ERRORS > $(VALGRIND_DIR)/valgrind_failed_tests; \
	echo TIMES in seconds TAKEN BY TESTS ON VALGRIND > $(VALGRIND_DIR)/valgrind_tests_times; \
	for t in $(filter-out skiplist_test,$(TESTS)); do \
		stime=`date '+%s'`; \
		$(VALGRIND_VER) $(VALGRIND_OPTS) ./$$t; \
		if [ $$? -eq $(VALGRIND_ERROR) ] ; then \
			echo $$t >> $(VALGRIND_DIR)/valgrind_failed_tests; \
		fi; \
		etime=`date '+%s'`; \
		echo $$t $$((etime - stime)) >> $(VALGRIND_DIR)/valgrind_tests_times; \
	done

unity.cc:
	$(shell (export ROCKSDB_ROOT="$(CURDIR)"; "$(CURDIR)/build_tools/unity" "$(CURDIR)/unity.cc"))

unity: unity.cc unity.o
	$(CXX) unity.o $(EXEC_LDFLAGS) -o $@ $(LDFLAGS) $(COVERAGEFLAGS)

clean:
	-rm -f $(PROGRAMS) $(TESTS) $(LIBRARY) $(SHARED) $(MEMENVLIBRARY) build_config.mk unity.cc
	-rm -rf ios-x86/* ios-arm/*
	-find . -name "*.[oda]" -exec rm {} \;
	-find . -type f -regex ".*\.\(\(gcda\)\|\(gcno\)\)" -exec rm {} \;
	-rm -rf bzip2* snappy* zlib*
tags:
	ctags * -R
	cscope -b `find . -name '*.cc'` `find . -name '*.h'`

format:
	build_tools/format-diff.sh

package:
	bash build_tools/make_package.sh $(SHARED_MAJOR).$(SHARED_MINOR)

# ---------------------------------------------------------------------------
# 	Unit tests and tools
# ---------------------------------------------------------------------------
$(LIBRARY): $(LIBOBJECTS)
	rm -f $@
	$(AR) -rs $@ $(LIBOBJECTS)

db_bench: db/db_bench.o $(LIBOBJECTS) $(TESTUTIL)
	$(CXX) db/db_bench.o $(LIBOBJECTS) $(TESTUTIL) $(EXEC_LDFLAGS) -o $@  $(LDFLAGS) $(COVERAGEFLAGS)

cache_bench: util/cache_bench.o $(LIBOBJECTS) $(TESTUTIL)
	$(CXX) util/cache_bench.o $(LIBOBJECTS) $(TESTUTIL) $(EXEC_LDFLAGS) -o $@  $(LDFLAGS) $(COVERAGEFLAGS)

block_hash_index_test: table/block_hash_index_test.o $(LIBOBJECTS) $(TESTHARNESS)
	 $(CXX) table/block_hash_index_test.o $(LIBOBJECTS) $(TESTHARNESS) $(EXEC_LDFLAGS) -o $@ $(LDFLAGS) $(COVERAGEFLAGS)

db_stress: tools/db_stress.o $(LIBOBJECTS) $(TESTUTIL)
	$(CXX) tools/db_stress.o $(LIBOBJECTS) $(TESTUTIL) $(EXEC_LDFLAGS) -o $@  $(LDFLAGS) $(COVERAGEFLAGS)

db_sanity_test: tools/db_sanity_test.o $(LIBOBJECTS) $(TESTUTIL)
	$(CXX) tools/db_sanity_test.o $(LIBOBJECTS) $(TESTUTIL) $(EXEC_LDFLAGS) -o $@  $(LDFLAGS) $(COVERAGEFLAGS)

db_repl_stress: tools/db_repl_stress.o $(LIBOBJECTS) $(TESTUTIL)
	$(CXX) tools/db_repl_stress.o $(LIBOBJECTS) $(TESTUTIL) $(EXEC_LDFLAGS) -o $@  $(LDFLAGS) $(COVERAGEFLAGS)

blob_store_bench: tools/blob_store_bench.o $(LIBOBJECTS) $(TESTUTIL)
	$(CXX) tools/blob_store_bench.o $(LIBOBJECTS) $(TESTUTIL) $(EXEC_LDFLAGS) -o $@  $(LDFLAGS) $(COVERAGEFLAGS)

signal_test: util/signal_test.o $(LIBOBJECTS)
	$(CXX) util/signal_test.o $(LIBOBJECTS) $(EXEC_LDFLAGS) -o $@ $(LDFLAGS) $(COVERAGEFLAGS)

arena_test: util/arena_test.o $(LIBOBJECTS) $(TESTHARNESS)
	$(CXX) util/arena_test.o $(LIBOBJECTS) $(TESTHARNESS) $(EXEC_LDFLAGS) -o $@ $(LDFLAGS) $(COVERAGEFLAGS)

autovector_test: util/autovector_test.o $(LIBOBJECTS) $(TESTHARNESS)
	$(CXX) util/autovector_test.o $(LIBOBJECTS) $(TESTHARNESS) $(EXEC_LDFLAGS) -o $@ $(LDFLAGS) $(COVERAGEFLAGS)

column_family_test: db/column_family_test.o $(LIBOBJECTS) $(TESTHARNESS)
	$(CXX) db/column_family_test.o $(LIBOBJECTS) $(TESTHARNESS) $(EXEC_LDFLAGS) -o $@ $(LDFLAGS) $(COVERAGEFLAGS)

table_properties_collector_test: db/table_properties_collector_test.o $(LIBOBJECTS) $(TESTHARNESS)
	$(CXX) db/table_properties_collector_test.o $(LIBOBJECTS) $(TESTHARNESS) $(EXEC_LDFLAGS) -o $@ $(LDFLAGS) $(COVERAGEFLAGS)

bloom_test: util/bloom_test.o $(LIBOBJECTS) $(TESTHARNESS)
	$(CXX) util/bloom_test.o $(LIBOBJECTS) $(TESTHARNESS) $(EXEC_LDFLAGS) -o $@ $(LDFLAGS) $(COVERAGEFLAGS)

dynamic_bloom_test: util/dynamic_bloom_test.o $(LIBOBJECTS) $(TESTHARNESS)
	$(CXX) util/dynamic_bloom_test.o $(LIBOBJECTS) $(TESTHARNESS) $(EXEC_LDFLAGS) -o $@ $(LDFLAGS) $(COVERAGEFLAGS)

c_test: db/c_test.o $(LIBOBJECTS) $(TESTHARNESS)
	$(CXX) db/c_test.o $(LIBOBJECTS) $(TESTHARNESS) $(EXEC_LDFLAGS) -o $@ $(LDFLAGS) $(COVERAGEFLAGS)

cache_test: util/cache_test.o $(LIBOBJECTS) $(TESTHARNESS)
	$(CXX) util/cache_test.o $(LIBOBJECTS) $(TESTHARNESS) $(EXEC_LDFLAGS) -o $@ $(LDFLAGS) $(COVERAGEFLAGS)

coding_test: util/coding_test.o $(LIBOBJECTS) $(TESTHARNESS)
	$(CXX) util/coding_test.o $(LIBOBJECTS) $(TESTHARNESS) $(EXEC_LDFLAGS) -o $@ $(LDFLAGS) $(COVERAGEFLAGS)

blob_store_test: util/blob_store_test.o $(LIBOBJECTS) $(TESTHARNESS) $(TESTUTIL)
	$(CXX) util/blob_store_test.o $(LIBOBJECTS) $(TESTHARNESS) $(EXEC_LDFLAGS) -o$@ $(LDFLAGS) $(COVERAGEFLAGS)

stringappend_test: utilities/merge_operators/string_append/stringappend_test.o $(LIBOBJECTS) $(TESTHARNESS)
	$(CXX) utilities/merge_operators/string_append/stringappend_test.o $(LIBOBJECTS) $(TESTHARNESS) $(EXEC_LDFLAGS) -o $@ $(LDFLAGS) $(COVERAGEFLAGS)

redis_test: utilities/redis/redis_lists_test.o $(LIBOBJECTS) $(TESTHARNESS)
	$(CXX) utilities/redis/redis_lists_test.o $(LIBOBJECTS) $(TESTHARNESS) $(EXEC_LDFLAGS) -o $@ $(LDFLAGS) $(COVERAGEFLAGS)

benchharness_test: util/benchharness_test.o $(LIBOBJECTS) $(TESTHARNESS) $(BENCHHARNESS)
	$(CXX) util/benchharness_test.o $(LIBOBJECTS) $(TESTHARNESS) $(BENCHHARNESS) $(EXEC_LDFLAGS) -o$@ $(LDFLAGS) $(COVERAGEFLAGS)

histogram_test: util/histogram_test.o $(LIBOBJECTS) $(TESTHARNESS)
	$(CXX) util/histogram_test.o $(LIBOBJECTS) $(TESTHARNESS) $(EXEC_LDFLAGS) -o$@ $(LDFLAGS) $(COVERAGEFLAGS)

thread_local_test: util/thread_local_test.o $(LIBOBJECTS) $(TESTHARNESS)
	$(CXX) util/thread_local_test.o $(LIBOBJECTS) $(TESTHARNESS) $(EXEC_LDFLAGS) -o $@ $(LDFLAGS) $(COVERAGEFLAGS)

corruption_test: db/corruption_test.o $(LIBOBJECTS) $(TESTHARNESS)
	$(CXX) db/corruption_test.o $(LIBOBJECTS) $(TESTHARNESS) $(EXEC_LDFLAGS) -o $@ $(LDFLAGS) $(COVERAGEFLAGS)

crc32c_test: util/crc32c_test.o $(LIBOBJECTS) $(TESTHARNESS)
	$(CXX) util/crc32c_test.o $(LIBOBJECTS) $(TESTHARNESS) $(EXEC_LDFLAGS) -o $@ $(LDFLAGS) $(COVERAGEFLAGS)

db_test: db/db_test.o $(LIBOBJECTS) $(TESTHARNESS)
	$(CXX) db/db_test.o $(LIBOBJECTS) $(TESTHARNESS) $(EXEC_LDFLAGS) -o $@ $(LDFLAGS) $(COVERAGEFLAGS)

db_iter_test: db/db_iter_test.o $(LIBOBJECTS) $(TESTHARNESS)
	$(CXX) db/db_iter_test.o $(LIBOBJECTS) $(TESTHARNESS) $(EXEC_LDFLAGS) -o $@ $(LDFLAGS) $(COVERAGEFLAGS)

log_write_bench: util/log_write_bench.o $(LIBOBJECTS) $(TESTHARNESS)
	$(CXX) util/log_write_bench.o $(LIBOBJECTS) $(TESTHARNESS) $(EXEC_LDFLAGS) -o $@ $(LDFLAGS) $(COVERAGEFLAGS) -pg

plain_table_db_test: db/plain_table_db_test.o $(LIBOBJECTS) $(TESTHARNESS)
	$(CXX) db/plain_table_db_test.o $(LIBOBJECTS) $(TESTHARNESS) $(EXEC_LDFLAGS) -o $@ $(LDFLAGS) $(COVERAGEFLAGS)

table_reader_bench: table/table_reader_bench.o $(LIBOBJECTS) $(TESTHARNESS)
	$(CXX) table/table_reader_bench.o $(LIBOBJECTS) $(TESTHARNESS) $(EXEC_LDFLAGS) -o $@ $(LDFLAGS) $(COVERAGEFLAGS) -pg

log_and_apply_bench: db/log_and_apply_bench.o $(LIBOBJECTS) $(TESTHARNESS) $(BENCHHARNESS)
	$(CXX) db/log_and_apply_bench.o $(LIBOBJECTS) $(TESTHARNESS) $(BENCHHARNESS) $(EXEC_LDFLAGS) -o $@ $(LDFLAGS) $(COVERAGEFLAGS) -pg

perf_context_test: db/perf_context_test.o $(LIBOBJECTS) $(TESTHARNESS)
	$(CXX) db/perf_context_test.o $(LIBOBJECTS) $(TESTHARNESS) $(EXEC_LDFLAGS) -o $@ $(LDFLAGS)

prefix_test: db/prefix_test.o $(LIBOBJECTS) $(TESTHARNESS)
	$(CXX) db/prefix_test.o $(LIBOBJECTS) $(TESTHARNESS) $(EXEC_LDFLAGS) -o $@ $(LDFLAGS)

backupable_db_test: utilities/backupable/backupable_db_test.o $(LIBOBJECTS) $(TESTHARNESS)
	$(CXX) utilities/backupable/backupable_db_test.o $(LIBOBJECTS) $(TESTHARNESS) $(EXEC_LDFLAGS) -o $@  $(LDFLAGS) $(COVERAGEFLAGS)

document_db_test: utilities/document/document_db_test.o $(LIBOBJECTS) $(TESTHARNESS)
	$(CXX) utilities/document/document_db_test.o $(LIBOBJECTS) $(TESTHARNESS) $(EXEC_LDFLAGS) -o $@  $(LDFLAGS) $(COVERAGEFLAGS)

json_document_test: utilities/document/json_document_test.o $(LIBOBJECTS) $(TESTHARNESS)
	$(CXX) utilities/document/json_document_test.o $(LIBOBJECTS) $(TESTHARNESS) $(EXEC_LDFLAGS) -o $@  $(LDFLAGS) $(COVERAGEFLAGS)

spatial_db_test: utilities/spatialdb/spatial_db_test.o $(LIBOBJECTS) $(TESTHARNESS)
	$(CXX) utilities/spatialdb/spatial_db_test.o $(LIBOBJECTS) $(TESTHARNESS) $(EXEC_LDFLAGS) -o $@  $(LDFLAGS) $(COVERAGEFLAGS)

ttl_test: utilities/ttl/ttl_test.o $(LIBOBJECTS) $(TESTHARNESS)
	$(CXX) utilities/ttl/ttl_test.o $(LIBOBJECTS) $(TESTHARNESS) $(EXEC_LDFLAGS) -o $@  $(LDFLAGS) $(COVERAGEFLAGS)

write_batch_with_index_test: utilities/write_batch_with_index/write_batch_with_index_test.o $(LIBOBJECTS) $(TESTHARNESS)
	$(CXX) utilities/write_batch_with_index/write_batch_with_index_test.o $(LIBOBJECTS) $(TESTHARNESS) $(EXEC_LDFLAGS) -o $@  $(LDFLAGS) $(COVERAGEFLAGS)

dbformat_test: db/dbformat_test.o $(LIBOBJECTS) $(TESTHARNESS)
	$(CXX) db/dbformat_test.o $(LIBOBJECTS) $(TESTHARNESS) $(EXEC_LDFLAGS) -o $@ $(LDFLAGS) $(COVERAGEFLAGS)

env_test: util/env_test.o $(LIBOBJECTS) $(TESTHARNESS)
	$(CXX) util/env_test.o $(LIBOBJECTS) $(TESTHARNESS) $(EXEC_LDFLAGS) -o $@ $(LDFLAGS) $(COVERAGEFLAGS)

rate_limiter_test: util/rate_limiter_test.o $(LIBOBJECTS) $(TESTHARNESS)
	$(CXX) util/rate_limiter_test.o $(LIBOBJECTS) $(TESTHARNESS) $(EXEC_LDFLAGS) -o $@ $(LDFLAGS) $(COVERAGEFLAGS)

filename_test: db/filename_test.o $(LIBOBJECTS) $(TESTHARNESS)
	$(CXX) db/filename_test.o $(LIBOBJECTS) $(TESTHARNESS) $(EXEC_LDFLAGS) -o $@ $(LDFLAGS) $(COVERAGEFLAGS)

block_based_filter_block_test: table/block_based_filter_block_test.o $(LIBOBJECTS) $(TESTHARNESS)
	$(CXX) table/block_based_filter_block_test.o $(LIBOBJECTS) $(TESTHARNESS) $(EXEC_LDFLAGS) -o $@ $(LDFLAGS) $(COVERAGEFLAGS)

full_filter_block_test: table/full_filter_block_test.o $(LIBOBJECTS) $(TESTHARNESS)
	$(CXX) table/full_filter_block_test.o $(LIBOBJECTS) $(TESTHARNESS) $(EXEC_LDFLAGS) -o $@ $(LDFLAGS) $(COVERAGEFLAGS)

log_test: db/log_test.o $(LIBOBJECTS) $(TESTHARNESS)
	$(CXX) db/log_test.o $(LIBOBJECTS) $(TESTHARNESS) $(EXEC_LDFLAGS) -o $@ $(LDFLAGS) $(COVERAGEFLAGS)

table_test: table/table_test.o $(LIBOBJECTS) $(TESTHARNESS)
	$(CXX) table/table_test.o $(LIBOBJECTS) $(TESTHARNESS) $(EXEC_LDFLAGS) -o $@ $(LDFLAGS) $(COVERAGEFLAGS)

block_test: table/block_test.o $(LIBOBJECTS) $(TESTHARNESS)
	$(CXX) table/block_test.o $(LIBOBJECTS) $(TESTHARNESS) $(EXEC_LDFLAGS) -o $@ $(LDFLAGS) $(COVERAGEFLAGS)

skiplist_test: db/skiplist_test.o $(LIBOBJECTS) $(TESTHARNESS)
	$(CXX) db/skiplist_test.o $(LIBOBJECTS) $(TESTHARNESS) $(EXEC_LDFLAGS) -o $@ $(LDFLAGS) $(COVERAGEFLAGS)

version_edit_test: db/version_edit_test.o $(LIBOBJECTS) $(TESTHARNESS)
	$(CXX) db/version_edit_test.o $(LIBOBJECTS) $(TESTHARNESS) $(EXEC_LDFLAGS) -o $@ $(LDFLAGS) $(COVERAGEFLAGS)

version_set_test: db/version_set_test.o $(LIBOBJECTS) $(TESTHARNESS)
	$(CXX) db/version_set_test.o $(LIBOBJECTS) $(TESTHARNESS) $(EXEC_LDFLAGS) -o $@ $(LDFLAGS) $(COVERAGEFLAGS)

file_indexer_test : db/file_indexer_test.o $(LIBOBJECTS) $(TESTHARNESS)
	$(CXX) db/file_indexer_test.o $(LIBOBJECTS) $(TESTHARNESS) $(EXEC_LDFLAGS) -o $@ $(LDFLAGS) $(COVERAGEFLAGS)

reduce_levels_test: tools/reduce_levels_test.o $(LIBOBJECTS) $(TESTHARNESS)
	$(CXX) tools/reduce_levels_test.o $(LIBOBJECTS) $(TESTHARNESS) $(EXEC_LDFLAGS) -o $@ $(LDFLAGS) $(COVERAGEFLAGS)

write_batch_test: db/write_batch_test.o $(LIBOBJECTS) $(TESTHARNESS)
	$(CXX) db/write_batch_test.o $(LIBOBJECTS) $(TESTHARNESS) $(EXEC_LDFLAGS) -o $@ $(LDFLAGS) $(COVERAGEFLAGS)

write_controller_test: db/write_controller_test.o $(LIBOBJECTS) $(TESTHARNESS)
	$(CXX) db/write_controller_test.o $(LIBOBJECTS) $(TESTHARNESS) $(EXEC_LDFLAGS) -o $@ $(LDFLAGS) $(COVERAGEFLAGS)

merge_test: db/merge_test.o $(LIBOBJECTS) $(TESTHARNESS)
	$(CXX) db/merge_test.o $(LIBOBJECTS) $(TESTHARNESS) $(EXEC_LDFLAGS) -o $@ $(LDFLAGS) $(COVERAGEFLAGS)

merger_test: table/merger_test.o $(LIBOBJECTS) $(TESTHARNESS)
	$(CXX) table/merger_test.o $(LIBOBJECTS) $(TESTHARNESS) $(EXEC_LDFLAGS) -o $@ $(LDFLAGS) $(COVERAGEFLAGS)

deletefile_test: db/deletefile_test.o $(LIBOBJECTS) $(TESTHARNESS)
	$(CXX) db/deletefile_test.o $(LIBOBJECTS) $(TESTHARNESS) $(EXEC_LDFLAGS) -o $@ $(LDFLAGS)

geodb_test: utilities/geodb/geodb_test.o $(LIBOBJECTS) $(TESTHARNESS)
	$(CXX) utilities/geodb/geodb_test.o $(LIBOBJECTS) $(TESTHARNESS) $(EXEC_LDFLAGS) -o $@ $(LDFLAGS) $(COVERAGEFLAGS)

cuckoo_table_builder_test: table/cuckoo_table_builder_test.o $(LIBOBJECTS) $(TESTHARNESS)
	$(CXX) table/cuckoo_table_builder_test.o  $(LIBOBJECTS) $(TESTHARNESS) $(EXEC_LDFLAGS) -o $@ $(LDFLAGS) $(COVERAGEFLAGS)

cuckoo_table_reader_test: table/cuckoo_table_reader_test.o $(LIBOBJECTS) $(TESTHARNESS) $(BENCHHARNESS)
	$(CXX) table/cuckoo_table_reader_test.o  $(LIBOBJECTS) $(TESTHARNESS) $(BENCHHARNESS) $(EXEC_LDFLAGS) -o $@ $(LDFLAGS) $(COVERAGEFLAGS)

cuckoo_table_db_test: db/cuckoo_table_db_test.o $(LIBOBJECTS) $(TESTHARNESS)
	$(CXX) db/cuckoo_table_db_test.o $(LIBOBJECTS) $(TESTHARNESS) $(EXEC_LDFLAGS) -o $@ $(LDFLAGS) $(COVERAGEFLAGS)

options_test: util/options_test.o $(LIBOBJECTS) $(TESTHARNESS)
	$(CXX) util/options_test.o $(LIBOBJECTS) $(TESTHARNESS) $(EXEC_LDFLAGS) -o $@ $(LDFLAGS) $(COVERAGEFLAGS)

$(MEMENVLIBRARY) : $(MEMENVOBJECTS)
	rm -f $@
	$(AR) -rs $@ $(MEMENVOBJECTS)

memenv_test : helpers/memenv/memenv_test.o $(MEMENVOBJECTS) $(LIBOBJECTS) $(TESTHARNESS)
	$(CXX) helpers/memenv/memenv_test.o $(MEMENVOBJECTS) $(LIBOBJECTS) $(TESTHARNESS) $(EXEC_LDFLAGS) -o $@ $(LDFLAGS) $(COVERAGEFLAGS)

manual_compaction_test: util/manual_compaction_test.o $(LIBOBJECTS) $(TESTHARNESS)
	$(CXX) util/manual_compaction_test.o $(LIBOBJECTS) $(TESTHARNESS) $(EXEC_LDFLAGS) -o $@ $(LDFLAGS) $(COVERAGEFLAGS)

rocksdb_shell: tools/shell/ShellContext.o tools/shell/ShellState.o tools/shell/LeveldbShell.o tools/shell/DBClientProxy.o tools/shell/ShellContext.h tools/shell/ShellState.h tools/shell/DBClientProxy.h $(LIBOBJECTS)
	$(CXX) tools/shell/ShellContext.o tools/shell/ShellState.o tools/shell/LeveldbShell.o tools/shell/DBClientProxy.o $(LIBOBJECTS) $(EXEC_LDFLAGS) -o $@ $(LDFLAGS) $(COVERAGEFLAGS)

DBClientProxy_test: tools/shell/test/DBClientProxyTest.o tools/shell/DBClientProxy.o $(LIBRARY)
	$(CXX) tools/shell/test/DBClientProxyTest.o tools/shell/DBClientProxy.o $(LIBRARY) $(EXEC_LDFLAGS) $(EXEC_LDFLAGS) -o $@  $(LDFLAGS) $(COVERAGEFLAGS)

filelock_test: util/filelock_test.o $(LIBOBJECTS) $(TESTHARNESS)
	$(CXX) util/filelock_test.o $(LIBOBJECTS) $(TESTHARNESS) $(EXEC_LDFLAGS) -o $@ $(LDFLAGS) $(COVERAGEFLAGS)

auto_roll_logger_test: util/auto_roll_logger_test.o $(LIBOBJECTS) $(TESTHARNESS)
	$(CXX) util/auto_roll_logger_test.o $(LIBOBJECTS) $(TESTHARNESS) $(EXEC_LDFLAGS) -o $@ $(LDFLAGS) $(COVERAGEFLAGS)

sst_dump: tools/sst_dump.o $(LIBOBJECTS)
	$(CXX) tools/sst_dump.o $(LIBOBJECTS) $(EXEC_LDFLAGS) -o $@ $(LDFLAGS) $(COVERAGEFLAGS)

ldb: tools/ldb.o $(LIBOBJECTS)
	$(CXX) tools/ldb.o $(LIBOBJECTS) $(EXEC_LDFLAGS) -o $@ $(LDFLAGS) $(COVERAGEFLAGS)

# ---------------------------------------------------------------------------
# Jni stuff
# ---------------------------------------------------------------------------

JNI_NATIVE_SOURCES = ./java/rocksjni/*.cc
JAVA_INCLUDE = -I$(JAVA_HOME)/include/ -I$(JAVA_HOME)/include/linux
ARCH := $(shell getconf LONG_BIT)
ROCKSDBJNILIB = librocksdbjni-linux$(ARCH).so
ROCKSDB_JAR = rocksdbjni-$(ROCKSDB_MAJOR).$(ROCKSDB_MINOR).$(ROCKSDB_PATCH)-linux$(ARCH).jar
ROCKSDB_JAR_ALL = rocksdbjni-$(ROCKSDB_MAJOR).$(ROCKSDB_MINOR).$(ROCKSDB_PATCH).jar
ROCKSDB_JAVADOCS_JAR = rocksdbjni-$(ROCKSDB_MAJOR).$(ROCKSDB_MINOR).$(ROCKSDB_PATCH)-javadoc.jar
ROCKSDB_SOURCES_JAR = rocksdbjni-$(ROCKSDB_MAJOR).$(ROCKSDB_MINOR).$(ROCKSDB_PATCH)-sources.jar

ifeq ($(PLATFORM), OS_MACOSX)
ROCKSDBJNILIB = librocksdbjni-osx.jnilib
ROCKSDB_JAR = rocksdbjni-$(ROCKSDB_MAJOR).$(ROCKSDB_MINOR).$(ROCKSDB_PATCH)-osx.jar
JAVA_INCLUDE = -I/System/Library/Frameworks/JavaVM.framework/Headers/
endif

libz.a:
	-rm -rf zlib-1.2.8
	curl -O http://zlib.net/zlib-1.2.8.tar.gz
	tar xvzf zlib-1.2.8.tar.gz
	cd zlib-1.2.8 && CFLAGS='-fPIC' ./configure --static && make
	cp zlib-1.2.8/libz.a .

libbz2.a:
	-rm -rf bzip2-1.0.6
	curl -O  http://www.bzip.org/1.0.6/bzip2-1.0.6.tar.gz
	tar xvzf bzip2-1.0.6.tar.gz
	cd bzip2-1.0.6 && make CFLAGS='-fPIC -Wall -Winline -O2 -g -D_FILE_OFFSET_BITS=64'
	cp bzip2-1.0.6/libbz2.a .

libsnappy.a:
	-rm -rf snappy-1.1.1
	curl -O https://snappy.googlecode.com/files/snappy-1.1.1.tar.gz
	tar xvzf snappy-1.1.1.tar.gz
	cd snappy-1.1.1 && ./configure --with-pic --enable-static
	cd snappy-1.1.1 && make
	cp snappy-1.1.1/.libs/libsnappy.a .


rocksdbjavastatic: libz.a libbz2.a libsnappy.a
	OPT="-fPIC -DNDEBUG -O2" $(MAKE) $(LIBRARY) -j
	cd java;$(MAKE) java;
	rm -f ./java/$(ROCKSDBJNILIB)
	$(CXX) $(CXXFLAGS) -I./java/. $(JAVA_INCLUDE) -shared -fPIC -o ./java/$(ROCKSDBJNILIB) $(JNI_NATIVE_SOURCES) $(LIBOBJECTS) $(COVERAGEFLAGS) libz.a libbz2.a libsnappy.a
	cd java;jar -cf $(ROCKSDB_JAR) org/rocksdb/*.class org/rocksdb/util/*.class HISTORY*.md $(ROCKSDBJNILIB)
	mkdir -p java/javadocs;cd java/javadocs;jar -cf ../$(ROCKSDB_JAVADOCS_JAR) *
	cd java;jar -cf $(ROCKSDB_SOURCES_JAR) org

rocksdbjavastaticrelease: rocksdbjavastatic
	cd java/crossbuild && vagrant destroy -f && vagrant up linux32 && vagrant halt linux32 && vagrant up linux64 && vagrant halt linux64
	cd java;jar -cf $(ROCKSDB_JAR_ALL) org/rocksdb/*.class org/rocksdb/util/*.class HISTORY*.md librocksdbjni-*.so librocksdbjni-*.jnilib

rocksdbjavastaticpublish:
	mvn gpg:sign-and-deploy-file -Durl=https://oss.sonatype.org/service/local/staging/deploy/maven2/ -DrepositoryId=sonatype-nexus-staging -DpomFile=java/rocksjni.pom -Dfile=java/rocksdbjni-$(ROCKSDB_MAJOR).$(ROCKSDB_MINOR).$(ROCKSDB_PATCH)-javadoc.jar -Dclassifier=javadoc
	mvn gpg:sign-and-deploy-file -Durl=https://oss.sonatype.org/service/local/staging/deploy/maven2/ -DrepositoryId=sonatype-nexus-staging -DpomFile=java/rocksjni.pom -Dfile=java/rocksdbjni-$(ROCKSDB_MAJOR).$(ROCKSDB_MINOR).$(ROCKSDB_PATCH)-sources.jar -Dclassifier=sources
	mvn gpg:sign-and-deploy-file -Durl=https://oss.sonatype.org/service/local/staging/deploy/maven2/ -DrepositoryId=sonatype-nexus-staging -DpomFile=java/rocksjni.pom -Dfile=java/rocksdbjni-$(ROCKSDB_MAJOR).$(ROCKSDB_MINOR).$(ROCKSDB_PATCH)-linux64.jar -Dclassifier=linux64
	mvn gpg:sign-and-deploy-file -Durl=https://oss.sonatype.org/service/local/staging/deploy/maven2/ -DrepositoryId=sonatype-nexus-staging -DpomFile=java/rocksjni.pom -Dfile=java/rocksdbjni-$(ROCKSDB_MAJOR).$(ROCKSDB_MINOR).$(ROCKSDB_PATCH)-linux32.jar -Dclassifier=linux32
	mvn gpg:sign-and-deploy-file -Durl=https://oss.sonatype.org/service/local/staging/deploy/maven2/ -DrepositoryId=sonatype-nexus-staging -DpomFile=java/rocksjni.pom -Dfile=java/rocksdbjni-$(ROCKSDB_MAJOR).$(ROCKSDB_MINOR).$(ROCKSDB_PATCH)-osx.jar -Dclassifier=osx
	mvn gpg:sign-and-deploy-file -Durl=https://oss.sonatype.org/service/local/staging/deploy/maven2/ -DrepositoryId=sonatype-nexus-staging -DpomFile=java/rocksjni.pom -Dfile=java/rocksdbjni-$(ROCKSDB_MAJOR).$(ROCKSDB_MINOR).$(ROCKSDB_PATCH).jar

rocksdbjava:
	OPT="-fPIC -DNDEBUG -O2" $(MAKE) $(LIBRARY) -j32
	cd java;$(MAKE) java;
	rm -f ./java/$(ROCKSDBJNILIB)
	$(CXX) $(CXXFLAGS) -I./java/. $(JAVA_INCLUDE) -shared -fPIC -o ./java/$(ROCKSDBJNILIB) $(JNI_NATIVE_SOURCES) $(LIBOBJECTS) $(JAVA_LDFLAGS) $(COVERAGEFLAGS)
	cd java;jar -cf $(ROCKSDB_JAR) org/rocksdb/*.class org/rocksdb/util/*.class HISTORY*.md $(ROCKSDBJNILIB)

jclean:
	cd java;$(MAKE) clean;
	rm -f $(ROCKSDBJNILIB)

jtest:
	cd java;$(MAKE) sample;$(MAKE) test;

jdb_bench:
	cd java;$(MAKE) db_bench;

# ---------------------------------------------------------------------------
#  	Platform-specific compilation
# ---------------------------------------------------------------------------

ifeq ($(PLATFORM), IOS)
# For iOS, create universal object files to be used on both the simulator and
# a device.
PLATFORMSROOT=/Applications/Xcode.app/Contents/Developer/Platforms
SIMULATORROOT=$(PLATFORMSROOT)/iPhoneSimulator.platform/Developer
DEVICEROOT=$(PLATFORMSROOT)/iPhoneOS.platform/Developer
IOSVERSION=$(shell defaults read $(PLATFORMSROOT)/iPhoneOS.platform/version CFBundleShortVersionString)

.cc.o:
	mkdir -p ios-x86/$(dir $@)
	$(CXX) $(CXXFLAGS) -isysroot $(SIMULATORROOT)/SDKs/iPhoneSimulator$(IOSVERSION).sdk -arch i686 -arch x86_64 -c $< -o ios-x86/$@
	mkdir -p ios-arm/$(dir $@)
	xcrun -sdk iphoneos $(CXX) $(CXXFLAGS) -isysroot $(DEVICEROOT)/SDKs/iPhoneOS$(IOSVERSION).sdk -arch armv6 -arch armv7 -arch armv7s -arch arm64 -c $< -o ios-arm/$@
	lipo ios-x86/$@ ios-arm/$@ -create -output $@

.c.o:
	mkdir -p ios-x86/$(dir $@)
	$(CC) $(CFLAGS) -isysroot $(SIMULATORROOT)/SDKs/iPhoneSimulator$(IOSVERSION).sdk -arch i686 -arch x86_64 -c $< -o ios-x86/$@
	mkdir -p ios-arm/$(dir $@)
	xcrun -sdk iphoneos $(CC) $(CFLAGS) -isysroot $(DEVICEROOT)/SDKs/iPhoneOS$(IOSVERSION).sdk -arch armv6 -arch armv7 -arch armv7s -arch arm64 -c $< -o ios-arm/$@
	lipo ios-x86/$@ ios-arm/$@ -create -output $@

else
.cc.o:
	$(CXX) $(CXXFLAGS) -c $< -o $@ $(COVERAGEFLAGS)

.c.o:
	$(CC) $(CFLAGS) -c $< -o $@
endif

# ---------------------------------------------------------------------------
#  	Source files dependencies detection
# ---------------------------------------------------------------------------

# Add proper dependency support so changing a .h file forces a .cc file to
# rebuild.

# The .d file indicates .cc file's dependencies on .h files. We generate such
# dependency by g++'s -MM option, whose output is a make dependency rule.
# The sed command makes sure the "target" file in the generated .d file has
# the correct path prefix.
%.d: %.cc
	$(CXX) $(CXXFLAGS) $(PLATFORM_SHARED_CFLAGS) -MM $< -o $@
ifeq ($(PLATFORM), OS_MACOSX)
	@sed -i '' -e 's,.*:,$*.o:,' $@
else
	@sed -i -e 's,.*:,$*.o:,' $@
endif

DEPFILES = $(filter-out util/build_version.d,$(SOURCES:.cc=.d))

depend: $(DEPFILES)

# if the make goal is either "clean" or "format", we shouldn't
# try to import the *.d files.
# TODO(kailiu) The unfamiliarity of Make's conditions leads to the ugly
# working solution.
ifneq ($(MAKECMDGOALS),clean)
ifneq ($(MAKECMDGOALS),format)
ifneq ($(MAKECMDGOALS),jclean)
ifneq ($(MAKECMDGOALS),jtest)
ifneq ($(MAKECMDGOALS),package)
-include $(DEPFILES)
endif
endif
endif
endif
endif<|MERGE_RESOLUTION|>--- conflicted
+++ resolved
@@ -164,13 +164,10 @@
 LIBRARY = ${LIBNAME}.a
 MEMENVLIBRARY = libmemenv.a
 
-<<<<<<< HEAD
 ROCKSDB_MAJOR = $(shell egrep "ROCKSDB_MAJOR.[0-9]" include/rocksdb/version.h | cut -d ' ' -f 3)
 ROCKSDB_MINOR = $(shell egrep "ROCKSDB_MINOR.[0-9]" include/rocksdb/version.h | cut -d ' ' -f 3)
 ROCKSDB_PATCH = $(shell egrep "ROCKSDB_PATCH.[0-9]" include/rocksdb/version.h | cut -d ' ' -f 3)
 
-=======
->>>>>>> 079a612b
 default: all
 
 #-----------------------------------------------
