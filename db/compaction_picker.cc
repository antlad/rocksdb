//  Copyright (c) 2013, Facebook, Inc.  All rights reserved.
//  This source code is licensed under the BSD-style license found in the
//  LICENSE file in the root directory of this source tree. An additional grant
//  of patent rights can be found in the PATENTS file in the same directory.
//
// Copyright (c) 2011 The LevelDB Authors. All rights reserved.
// Use of this source code is governed by a BSD-style license that can be
// found in the LICENSE file. See the AUTHORS file for names of contributors.

#include "db/compaction_picker.h"

#include <limits>
<<<<<<< HEAD
=======
#include "util/log_buffer.h"
#include "util/statistics.h"
>>>>>>> d5de22dc

namespace rocksdb {

namespace {

uint64_t TotalFileSize(const std::vector<FileMetaData*>& files) {
  uint64_t sum = 0;
  for (size_t i = 0; i < files.size() && files[i]; i++) {
    sum += files[i]->file_size;
  }
  return sum;
}

// Multiple two operands. If they overflow, return op1.
uint64_t MultiplyCheckOverflow(uint64_t op1, int op2) {
  if (op1 == 0) {
    return 0;
  }
  if (op2 <= 0) {
    return op1;
  }
  uint64_t casted_op2 = (uint64_t) op2;
  if (std::numeric_limits<uint64_t>::max() / op1 < casted_op2) {
    return op1;
  }
  return op1 * casted_op2;
}

}  // anonymous namespace

CompactionPicker::CompactionPicker(const ColumnFamilyOptions* options,
                                   const InternalKeyComparator* icmp,
                                   Logger* logger)
    : compactions_in_progress_(options->num_levels),
      logger_(logger),
      options_(options),
      num_levels_(options->num_levels),
      icmp_(icmp) {

  max_file_size_.reset(new uint64_t[NumberLevels()]);
  level_max_bytes_.reset(new uint64_t[NumberLevels()]);
  int target_file_size_multiplier = options_->target_file_size_multiplier;
  int max_bytes_multiplier = options_->max_bytes_for_level_multiplier;
  for (int i = 0; i < NumberLevels(); i++) {
    if (i == 0 && options_->compaction_style == kCompactionStyleUniversal) {
      max_file_size_[i] = ULLONG_MAX;
      level_max_bytes_[i] = options_->max_bytes_for_level_base;
    } else if (i > 1) {
      max_file_size_[i] = MultiplyCheckOverflow(max_file_size_[i - 1],
                                                target_file_size_multiplier);
      level_max_bytes_[i] = MultiplyCheckOverflow(
          MultiplyCheckOverflow(level_max_bytes_[i - 1], max_bytes_multiplier),
          options_->max_bytes_for_level_multiplier_additional[i - 1]);
    } else {
      max_file_size_[i] = options_->target_file_size_base;
      level_max_bytes_[i] = options_->max_bytes_for_level_base;
    }
  }
}

CompactionPicker::~CompactionPicker() {}

void CompactionPicker::SizeBeingCompacted(std::vector<uint64_t>& sizes) {
  for (int level = 0; level < NumberLevels() - 1; level++) {
    uint64_t total = 0;
    for (auto c : compactions_in_progress_[level]) {
      assert(c->level() == level);
      for (int i = 0; i < c->num_input_files(0); i++) {
        total += c->input(0,i)->file_size;
      }
    }
    sizes[level] = total;
  }
}

// Clear all files to indicate that they are not being compacted
// Delete this compaction from the list of running compactions.
void CompactionPicker::ReleaseCompactionFiles(Compaction* c, Status status) {
  c->MarkFilesBeingCompacted(false);
  compactions_in_progress_[c->level()].erase(c);
  if (!status.ok()) {
    c->ResetNextCompactionIndex();
  }
}

uint64_t CompactionPicker::MaxFileSizeForLevel(int level) const {
  assert(level >= 0);
  assert(level < NumberLevels());
  return max_file_size_[level];
}

uint64_t CompactionPicker::MaxGrandParentOverlapBytes(int level) {
  uint64_t result = MaxFileSizeForLevel(level);
  result *= options_->max_grandparent_overlap_factor;
  return result;
}

double CompactionPicker::MaxBytesForLevel(int level) {
  // Note: the result for level zero is not really used since we set
  // the level-0 compaction threshold based on number of files.
  assert(level >= 0);
  assert(level < NumberLevels());
  return level_max_bytes_[level];
}

void CompactionPicker::GetRange(const std::vector<FileMetaData*>& inputs,
                                InternalKey* smallest, InternalKey* largest) {
  assert(!inputs.empty());
  smallest->Clear();
  largest->Clear();
  for (size_t i = 0; i < inputs.size(); i++) {
    FileMetaData* f = inputs[i];
    if (i == 0) {
      *smallest = f->smallest;
      *largest = f->largest;
    } else {
      if (icmp_->Compare(f->smallest, *smallest) < 0) {
        *smallest = f->smallest;
      }
      if (icmp_->Compare(f->largest, *largest) > 0) {
        *largest = f->largest;
      }
    }
  }
}

void CompactionPicker::GetRange(const std::vector<FileMetaData*>& inputs1,
                                const std::vector<FileMetaData*>& inputs2,
                                InternalKey* smallest, InternalKey* largest) {
  std::vector<FileMetaData*> all = inputs1;
  all.insert(all.end(), inputs2.begin(), inputs2.end());
  GetRange(all, smallest, largest);
}

bool CompactionPicker::ExpandWhileOverlapping(Compaction* c) {
  // If inputs are empty then there is nothing to expand.
  if (!c || c->inputs_[0].empty()) {
    return true;
  }

  // GetOverlappingInputs will always do the right thing for level-0.
  // So we don't need to do any expansion if level == 0.
  if (c->level() == 0) {
    return true;
  }

  const int level = c->level();
  InternalKey smallest, largest;

  // Keep expanding c->inputs_[0] until we are sure that there is a
  // "clean cut" boundary between the files in input and the surrounding files.
  // This will ensure that no parts of a key are lost during compaction.
  int hint_index = -1;
  size_t old_size;
  do {
    old_size = c->inputs_[0].size();
    GetRange(c->inputs_[0], &smallest, &largest);
    c->inputs_[0].clear();
    c->input_version_->GetOverlappingInputs(
        level, &smallest, &largest, &c->inputs_[0], hint_index, &hint_index);
  } while(c->inputs_[0].size() > old_size);

  // Get the new range
  GetRange(c->inputs_[0], &smallest, &largest);

  // If, after the expansion, there are files that are already under
  // compaction, then we must drop/cancel this compaction.
  int parent_index = -1;
  if (FilesInCompaction(c->inputs_[0]) ||
      (c->level() != c->output_level() &&
       ParentRangeInCompaction(c->input_version_, &smallest, &largest, level,
                               &parent_index))) {
    c->inputs_[0].clear();
    c->inputs_[1].clear();
    return false;
  }
  return true;
}

uint64_t CompactionPicker::ExpandedCompactionByteSizeLimit(int level) {
  uint64_t result = MaxFileSizeForLevel(level);
  result *= options_->expanded_compaction_factor;
  return result;
}

// Returns true if any one of specified files are being compacted
bool CompactionPicker::FilesInCompaction(std::vector<FileMetaData*>& files) {
  for (unsigned int i = 0; i < files.size(); i++) {
    if (files[i]->being_compacted) {
      return true;
    }
  }
  return false;
}

// Returns true if any one of the parent files are being compacted
bool CompactionPicker::ParentRangeInCompaction(Version* version,
                                               const InternalKey* smallest,
                                               const InternalKey* largest,
                                               int level, int* parent_index) {
  std::vector<FileMetaData*> inputs;
  assert(level + 1 < NumberLevels());

  version->GetOverlappingInputs(level + 1, smallest, largest, &inputs,
                                *parent_index, parent_index);
  return FilesInCompaction(inputs);
}

// Populates the set of inputs from "level+1" that overlap with "level".
// Will also attempt to expand "level" if that doesn't expand "level+1"
// or cause "level" to include a file for compaction that has an overlapping
// user-key with another file.
void CompactionPicker::SetupOtherInputs(Compaction* c) {
  // If inputs are empty, then there is nothing to expand.
  // If both input and output levels are the same, no need to consider
  // files at level "level+1"
  if (c->inputs_[0].empty() || c->level() == c->output_level()) {
    return;
  }

  const int level = c->level();
  InternalKey smallest, largest;

  // Get the range one last time.
  GetRange(c->inputs_[0], &smallest, &largest);

  // Populate the set of next-level files (inputs_[1]) to include in compaction
  c->input_version_->GetOverlappingInputs(level + 1, &smallest, &largest,
                                          &c->inputs_[1], c->parent_index_,
                                          &c->parent_index_);

  // Get entire range covered by compaction
  InternalKey all_start, all_limit;
  GetRange(c->inputs_[0], c->inputs_[1], &all_start, &all_limit);

  // See if we can further grow the number of inputs in "level" without
  // changing the number of "level+1" files we pick up. We also choose NOT
  // to expand if this would cause "level" to include some entries for some
  // user key, while excluding other entries for the same user key. This
  // can happen when one user key spans multiple files.
  if (!c->inputs_[1].empty()) {
    std::vector<FileMetaData*> expanded0;
    c->input_version_->GetOverlappingInputs(
        level, &all_start, &all_limit, &expanded0, c->base_index_, nullptr);
    const uint64_t inputs0_size = TotalFileSize(c->inputs_[0]);
    const uint64_t inputs1_size = TotalFileSize(c->inputs_[1]);
    const uint64_t expanded0_size = TotalFileSize(expanded0);
    uint64_t limit = ExpandedCompactionByteSizeLimit(level);
    if (expanded0.size() > c->inputs_[0].size() &&
        inputs1_size + expanded0_size < limit &&
        !FilesInCompaction(expanded0) &&
        !c->input_version_->HasOverlappingUserKey(&expanded0, level)) {
      InternalKey new_start, new_limit;
      GetRange(expanded0, &new_start, &new_limit);
      std::vector<FileMetaData*> expanded1;
      c->input_version_->GetOverlappingInputs(level + 1, &new_start, &new_limit,
                                              &expanded1, c->parent_index_,
                                              &c->parent_index_);
      if (expanded1.size() == c->inputs_[1].size() &&
          !FilesInCompaction(expanded1)) {
        Log(logger_,
            "Expanding@%lu %lu+%lu (%lu+%lu bytes) to %lu+%lu (%lu+%lu bytes)"
            "\n",
            (unsigned long)level, (unsigned long)(c->inputs_[0].size()),
            (unsigned long)(c->inputs_[1].size()), (unsigned long)inputs0_size,
            (unsigned long)inputs1_size, (unsigned long)(expanded0.size()),
            (unsigned long)(expanded1.size()), (unsigned long)expanded0_size,
            (unsigned long)inputs1_size);
        smallest = new_start;
        largest = new_limit;
        c->inputs_[0] = expanded0;
        c->inputs_[1] = expanded1;
        GetRange(c->inputs_[0], c->inputs_[1], &all_start, &all_limit);
      }
    }
  }

  // Compute the set of grandparent files that overlap this compaction
  // (parent == level+1; grandparent == level+2)
  if (level + 2 < NumberLevels()) {
    c->input_version_->GetOverlappingInputs(level + 2, &all_start, &all_limit,
                                            &c->grandparents_);
  }
}


Compaction* CompactionPicker::CompactRange(Version* version, int input_level,
                                           int output_level,
                                           const InternalKey* begin,
                                           const InternalKey* end,
                                           InternalKey** compaction_end) {
  std::vector<FileMetaData*> inputs;
  bool covering_the_whole_range = true;

  // All files are 'overlapping' in universal style compaction.
  // We have to compact the entire range in one shot.
  if (options_->compaction_style == kCompactionStyleUniversal) {
    begin = nullptr;
    end = nullptr;
  }
  version->GetOverlappingInputs(input_level, begin, end, &inputs);
  if (inputs.empty()) {
    return nullptr;
  }

  // Avoid compacting too much in one shot in case the range is large.
  // But we cannot do this for level-0 since level-0 files can overlap
  // and we must not pick one file and drop another older file if the
  // two files overlap.
  if (input_level > 0) {
    const uint64_t limit =
        MaxFileSizeForLevel(input_level) * options_->source_compaction_factor;
    uint64_t total = 0;
    for (size_t i = 0; i + 1 < inputs.size(); ++i) {
      uint64_t s = inputs[i]->file_size;
      total += s;
      if (total >= limit) {
        **compaction_end = inputs[i + 1]->smallest;
        covering_the_whole_range = false;
        inputs.resize(i + 1);
        break;
      }
    }
  }
  Compaction* c = new Compaction(version, input_level, output_level,
                                 MaxFileSizeForLevel(output_level),
                                 MaxGrandParentOverlapBytes(input_level));

  c->inputs_[0] = inputs;
  if (ExpandWhileOverlapping(c) == false) {
    delete c;
    Log(logger_, "Could not compact due to expansion failure.\n");
    return nullptr;
  }

  SetupOtherInputs(c);

  if (covering_the_whole_range) {
    *compaction_end = nullptr;
  }

  // These files that are to be manaully compacted do not trample
  // upon other files because manual compactions are processed when
  // the system has a max of 1 background compaction thread.
  c->MarkFilesBeingCompacted(true);

  // Is this compaction creating a file at the bottommost level
  c->SetupBottomMostLevel(true);

  c->is_manual_compaction_ = true;

  return c;
}

Compaction* LevelCompactionPicker::PickCompaction(Version* version,
                                                  LogBuffer* log_buffer) {
  Compaction* c = nullptr;
  int level = -1;

  // Compute the compactions needed. It is better to do it here
  // and also in LogAndApply(), otherwise the values could be stale.
  std::vector<uint64_t> size_being_compacted(NumberLevels() - 1);
  SizeBeingCompacted(size_being_compacted);
  version->Finalize(size_being_compacted);

  // We prefer compactions triggered by too much data in a level over
  // the compactions triggered by seeks.
  //
  // Find the compactions by size on all levels.
  for (int i = 0; i < NumberLevels() - 1; i++) {
    assert(i == 0 ||
           version->compaction_score_[i] <= version->compaction_score_[i - 1]);
    level = version->compaction_level_[i];
    if ((version->compaction_score_[i] >= 1)) {
      c = PickCompactionBySize(version, level, version->compaction_score_[i]);
      if (ExpandWhileOverlapping(c) == false) {
        delete c;
        c = nullptr;
      } else {
        break;
      }
    }
  }

  // Find compactions needed by seeks
  FileMetaData* f = version->file_to_compact_;
  if (c == nullptr && f != nullptr && !f->being_compacted) {

    level = version->file_to_compact_level_;
    int parent_index = -1;

    // Only allow one level 0 compaction at a time.
    // Do not pick this file if its parents at level+1 are being compacted.
    if (level != 0 || compactions_in_progress_[0].empty()) {
      if (!ParentRangeInCompaction(version, &f->smallest, &f->largest, level,
                                   &parent_index)) {
        c = new Compaction(version, level, level + 1,
                           MaxFileSizeForLevel(level + 1),
                           MaxGrandParentOverlapBytes(level), true);
        c->inputs_[0].push_back(f);
        c->parent_index_ = parent_index;
        c->input_version_->file_to_compact_ = nullptr;
        if (ExpandWhileOverlapping(c) == false) {
          return nullptr;
        }
      }
    }
  }

  if (c == nullptr) {
    return nullptr;
  }

  // Two level 0 compaction won't run at the same time, so don't need to worry
  // about files on level 0 being compacted.
  if (level == 0) {
    assert(compactions_in_progress_[0].empty());
    InternalKey smallest, largest;
    GetRange(c->inputs_[0], &smallest, &largest);
    // Note that the next call will discard the file we placed in
    // c->inputs_[0] earlier and replace it with an overlapping set
    // which will include the picked file.
    c->inputs_[0].clear();
    c->input_version_->GetOverlappingInputs(0, &smallest, &largest,
                                            &c->inputs_[0]);

    // If we include more L0 files in the same compaction run it can
    // cause the 'smallest' and 'largest' key to get extended to a
    // larger range. So, re-invoke GetRange to get the new key range
    GetRange(c->inputs_[0], &smallest, &largest);
    if (ParentRangeInCompaction(c->input_version_, &smallest, &largest, level,
                                &c->parent_index_)) {
      delete c;
      return nullptr;
    }
    assert(!c->inputs_[0].empty());
  }

  // Setup "level+1" files (inputs_[1])
  SetupOtherInputs(c);

  // mark all the files that are being compacted
  c->MarkFilesBeingCompacted(true);

  // Is this compaction creating a file at the bottommost level
  c->SetupBottomMostLevel(false);

  // remember this currently undergoing compaction
  compactions_in_progress_[level].insert(c);

  return c;
}

Compaction* LevelCompactionPicker::PickCompactionBySize(Version* version,
                                                        int level,
                                                        double score) {
  Compaction* c = nullptr;

  // level 0 files are overlapping. So we cannot pick more
  // than one concurrent compactions at this level. This
  // could be made better by looking at key-ranges that are
  // being compacted at level 0.
  if (level == 0 && compactions_in_progress_[level].size() == 1) {
    return nullptr;
  }

  assert(level >= 0);
  assert(level + 1 < NumberLevels());
  c = new Compaction(version, level, level + 1, MaxFileSizeForLevel(level + 1),
                     MaxGrandParentOverlapBytes(level));
  c->score_ = score;

  // Pick the largest file in this level that is not already
  // being compacted
  std::vector<int>& file_size = c->input_version_->files_by_size_[level];

  // record the first file that is not yet compacted
  int nextIndex = -1;

  for (unsigned int i = c->input_version_->next_file_to_compact_by_size_[level];
       i < file_size.size(); i++) {
    int index = file_size[i];
    FileMetaData* f = c->input_version_->files_[level][index];

    // check to verify files are arranged in descending size
    assert((i == file_size.size() - 1) ||
           (i >= Version::number_of_files_to_sort_ - 1) ||
           (f->file_size >=
            c->input_version_->files_[level][file_size[i + 1]]->file_size));

    // do not pick a file to compact if it is being compacted
    // from n-1 level.
    if (f->being_compacted) {
      continue;
    }

    // remember the startIndex for the next call to PickCompaction
    if (nextIndex == -1) {
      nextIndex = i;
    }

    //if (i > Version::number_of_files_to_sort_) {
    //  Log(logger_, "XXX Looking at index %d", i);
    //}

    // Do not pick this file if its parents at level+1 are being compacted.
    // Maybe we can avoid redoing this work in SetupOtherInputs
    int parent_index = -1;
    if (ParentRangeInCompaction(c->input_version_, &f->smallest, &f->largest,
                                level, &parent_index)) {
      continue;
    }
    c->inputs_[0].push_back(f);
    c->base_index_ = index;
    c->parent_index_ = parent_index;
    break;
  }

  if (c->inputs_[0].empty()) {
    delete c;
    c = nullptr;
  }

  // store where to start the iteration in the next call to PickCompaction
  version->next_file_to_compact_by_size_[level] = nextIndex;

  return c;
}

// Universal style of compaction. Pick files that are contiguous in
// time-range to compact.
//
Compaction* UniversalCompactionPicker::PickCompaction(Version* version,
                                                      LogBuffer* log_buffer) {
  int level = 0;
  double score = version->compaction_score_[0];

  if ((version->files_[level].size() <
       (unsigned int)options_->level0_file_num_compaction_trigger)) {
    LogToBuffer(log_buffer, "Universal: nothing to do\n");
    return nullptr;
  }
  Version::FileSummaryStorage tmp;
  LogToBuffer(log_buffer, "Universal: candidate files(%zu): %s\n",
              version->files_[level].size(),
              version->LevelFileSummary(&tmp, 0));

  // Check for size amplification first.
  Compaction* c;
  if ((c = PickCompactionUniversalSizeAmp(version, score, log_buffer)) !=
      nullptr) {
    LogToBuffer(log_buffer, "Universal: compacting for size amp\n");
  } else {
    // Size amplification is within limits. Try reducing read
    // amplification while maintaining file size ratios.
    unsigned int ratio = options_->compaction_options_universal.size_ratio;

    if ((c = PickCompactionUniversalReadAmp(version, score, ratio, UINT_MAX,
                                            log_buffer)) != nullptr) {
      LogToBuffer(log_buffer, "Universal: compacting for size ratio\n");
    } else {
      // Size amplification and file size ratios are within configured limits.
      // If max read amplification is exceeding configured limits, then force
      // compaction without looking at filesize ratios and try to reduce
      // the number of files to fewer than level0_file_num_compaction_trigger.
      unsigned int num_files = version->files_[level].size() -
                               options_->level0_file_num_compaction_trigger;
      if ((c = PickCompactionUniversalReadAmp(
               version, score, UINT_MAX, num_files, log_buffer)) != nullptr) {
        LogToBuffer(log_buffer, "Universal: compacting for file num\n");
      }
    }
  }
  if (c == nullptr) {
    return nullptr;
  }
  assert(c->inputs_[0].size() > 1);

  // validate that all the chosen files are non overlapping in time
  FileMetaData* newerfile __attribute__((unused)) = nullptr;
  for (unsigned int i = 0; i < c->inputs_[0].size(); i++) {
    FileMetaData* f = c->inputs_[0][i];
    assert (f->smallest_seqno <= f->largest_seqno);
    assert(newerfile == nullptr ||
           newerfile->smallest_seqno > f->largest_seqno);
    newerfile = f;
  }

  // The files are sorted from newest first to oldest last.
  std::vector<int>& file_by_time = c->input_version_->files_by_size_[level];

  // Is the earliest file part of this compaction?
  int last_index = file_by_time[file_by_time.size()-1];
  FileMetaData* last_file = c->input_version_->files_[level][last_index];
  if (c->inputs_[0][c->inputs_[0].size()-1] == last_file) {
    c->bottommost_level_ = true;
  }

  // mark all the files that are being compacted
  c->MarkFilesBeingCompacted(true);

  // remember this currently undergoing compaction
  compactions_in_progress_[level].insert(c);

  // Record whether this compaction includes all sst files.
  // For now, it is only relevant in universal compaction mode.
  c->is_full_compaction_ =
      (c->inputs_[0].size() == c->input_version_->files_[0].size());

  return c;
}

//
// Consider compaction files based on their size differences with
// the next file in time order.
//
Compaction* UniversalCompactionPicker::PickCompactionUniversalReadAmp(
    Version* version, double score, unsigned int ratio,
    unsigned int max_number_of_files_to_compact, LogBuffer* log_buffer) {
  int level = 0;

  unsigned int min_merge_width =
    options_->compaction_options_universal.min_merge_width;
  unsigned int max_merge_width =
    options_->compaction_options_universal.max_merge_width;

  // The files are sorted from newest first to oldest last.
  std::vector<int>& file_by_time = version->files_by_size_[level];
  FileMetaData* f = nullptr;
  bool done = false;
  int start_index = 0;
  unsigned int candidate_count;
  assert(file_by_time.size() == version->files_[level].size());

  unsigned int max_files_to_compact = std::min(max_merge_width,
                                       max_number_of_files_to_compact);
  min_merge_width = std::max(min_merge_width, 2U);

  // Considers a candidate file only if it is smaller than the
  // total size accumulated so far.
  for (unsigned int loop = 0; loop < file_by_time.size(); loop++) {

    candidate_count = 0;

    // Skip files that are already being compacted
    for (f = nullptr; loop < file_by_time.size(); loop++) {
      int index = file_by_time[loop];
      f = version->files_[level][index];

      if (!f->being_compacted) {
        candidate_count = 1;
        break;
      }
      LogToBuffer(log_buffer,
                  "Universal: file %lu[%d] being compacted, skipping",
                  (unsigned long)f->number, loop);
      f = nullptr;
    }

    // This file is not being compacted. Consider it as the
    // first candidate to be compacted.
    uint64_t candidate_size =  f != nullptr? f->file_size : 0;
    if (f != nullptr) {
      LogToBuffer(log_buffer, "Universal: Possible candidate file %lu[%d].",
                  (unsigned long)f->number, loop);
    }

    // Check if the suceeding files need compaction.
    for (unsigned int i = loop+1;
         candidate_count < max_files_to_compact && i < file_by_time.size();
         i++) {
      int index = file_by_time[i];
      FileMetaData* f = version->files_[level][index];
      if (f->being_compacted) {
        break;
      }
      // Pick files if the total/last candidate file size (increased by the
      // specified ratio) is still larger than the next candidate file.
      // candidate_size is the total size of files picked so far with the
      // default kCompactionStopStyleTotalSize; with
      // kCompactionStopStyleSimilarSize, it's simply the size of the last
      // picked file.
      uint64_t sz = (candidate_size * (100L + ratio)) /100;
      if (sz < f->file_size) {
        break;
      }
      if (options_->compaction_options_universal.stop_style == kCompactionStopStyleSimilarSize) {
        // Similar-size stopping rule: also check the last picked file isn't
        // far larger than the next candidate file.
        sz = (f->file_size * (100L + ratio)) / 100;
        if (sz < candidate_size) {
          // If the small file we've encountered begins a run of similar-size
          // files, we'll pick them up on a future iteration of the outer
          // loop. If it's some lonely straggler, it'll eventually get picked
          // by the last-resort read amp strategy which disregards size ratios.
          break;
        }
        candidate_size = f->file_size;
      } else { // default kCompactionStopStyleTotalSize
        candidate_size += f->file_size;
      }
      candidate_count++;
    }

    // Found a series of consecutive files that need compaction.
    if (candidate_count >= (unsigned int)min_merge_width) {
      start_index = loop;
      done = true;
      break;
    } else {
      for (unsigned int i = loop;
           i < loop + candidate_count && i < file_by_time.size(); i++) {
       int index = file_by_time[i];
       FileMetaData* f = version->files_[level][index];
       LogToBuffer(log_buffer,
                   "Universal: Skipping file %lu[%d] with size %lu %d\n",
                   (unsigned long)f->number, i, (unsigned long)f->file_size,
                   f->being_compacted);
      }
    }
  }
  if (!done || candidate_count <= 1) {
    return nullptr;
  }
  unsigned int first_index_after = start_index + candidate_count;
  // Compression is enabled if files compacted earlier already reached
  // size ratio of compression.
  bool enable_compression = true;
  int ratio_to_compress =
      options_->compaction_options_universal.compression_size_percent;
  if (ratio_to_compress >= 0) {
    uint64_t total_size = version->NumLevelBytes(level);
    uint64_t older_file_size = 0;
    for (unsigned int i = file_by_time.size() - 1; i >= first_index_after;
        i--) {
      older_file_size += version->files_[level][file_by_time[i]]->file_size;
      if (older_file_size * 100L >= total_size * (long) ratio_to_compress) {
        enable_compression = false;
        break;
      }
    }
  }
  Compaction* c =
      new Compaction(version, level, level, MaxFileSizeForLevel(level),
                     LLONG_MAX, false, enable_compression);
  c->score_ = score;

  for (unsigned int i = start_index; i < first_index_after; i++) {
    int index = file_by_time[i];
    FileMetaData* f = c->input_version_->files_[level][index];
    c->inputs_[0].push_back(f);
    LogToBuffer(log_buffer, "Universal: Picking file %lu[%d] with size %lu\n",
                (unsigned long)f->number, i, (unsigned long)f->file_size);
  }
  return c;
}

// Look at overall size amplification. If size amplification
// exceeeds the configured value, then do a compaction
// of the candidate files all the way upto the earliest
// base file (overrides configured values of file-size ratios,
// min_merge_width and max_merge_width).
//
Compaction* UniversalCompactionPicker::PickCompactionUniversalSizeAmp(
    Version* version, double score, LogBuffer* log_buffer) {
  int level = 0;

  // percentage flexibilty while reducing size amplification
  uint64_t ratio = options_->compaction_options_universal.
                     max_size_amplification_percent;

  // The files are sorted from newest first to oldest last.
  std::vector<int>& file_by_time = version->files_by_size_[level];
  assert(file_by_time.size() == version->files_[level].size());

  unsigned int candidate_count = 0;
  uint64_t candidate_size = 0;
  unsigned int start_index = 0;
  FileMetaData* f = nullptr;

  // Skip files that are already being compacted
  for (unsigned int loop = 0; loop < file_by_time.size() - 1; loop++) {
    int index = file_by_time[loop];
    f = version->files_[level][index];
    if (!f->being_compacted) {
      start_index = loop;         // Consider this as the first candidate.
      break;
    }
    LogToBuffer(log_buffer, "Universal: skipping file %lu[%d] compacted %s",
                (unsigned long)f->number, loop,
                " cannot be a candidate to reduce size amp.\n");
    f = nullptr;
  }
  if (f == nullptr) {
    return nullptr;             // no candidate files
  }

  LogToBuffer(log_buffer, "Universal: First candidate file %lu[%d] %s",
              (unsigned long)f->number, start_index, " to reduce size amp.\n");

  // keep adding up all the remaining files
  for (unsigned int loop = start_index; loop < file_by_time.size() - 1;
       loop++) {
    int index = file_by_time[loop];
    f = version->files_[level][index];
    if (f->being_compacted) {
      LogToBuffer(
          log_buffer, "Universal: Possible candidate file %lu[%d] %s.",
          (unsigned long)f->number, loop,
          " is already being compacted. No size amp reduction possible.\n");
      return nullptr;
    }
    candidate_size += f->file_size;
    candidate_count++;
  }
  if (candidate_count == 0) {
    return nullptr;
  }

  // size of earliest file
  int index = file_by_time[file_by_time.size() - 1];
  uint64_t earliest_file_size = version->files_[level][index]->file_size;

  // size amplification = percentage of additional size
  if (candidate_size * 100 < ratio * earliest_file_size) {
    LogToBuffer(log_buffer,
                "Universal: size amp not needed. newer-files-total-size %lu "
                "earliest-file-size %lu",
                (unsigned long)candidate_size,
                (unsigned long)earliest_file_size);
    return nullptr;
  } else {
    LogToBuffer(log_buffer,
                "Universal: size amp needed. newer-files-total-size %lu "
                "earliest-file-size %lu",
                (unsigned long)candidate_size,
                (unsigned long)earliest_file_size);
  }
  assert(start_index >= 0 && start_index < file_by_time.size() - 1);

  // create a compaction request
  // We always compact all the files, so always compress.
  Compaction* c =
      new Compaction(version, level, level, MaxFileSizeForLevel(level),
                     LLONG_MAX, false, true);
  c->score_ = score;
  for (unsigned int loop = start_index; loop < file_by_time.size(); loop++) {
    int index = file_by_time[loop];
    f = c->input_version_->files_[level][index];
    c->inputs_[0].push_back(f);
    LogToBuffer(log_buffer,
                "Universal: size amp picking file %lu[%d] with size %lu",
                (unsigned long)f->number, index, (unsigned long)f->file_size);
  }
  return c;
}

}  // namespace rocksdb<|MERGE_RESOLUTION|>--- conflicted
+++ resolved
@@ -10,11 +10,8 @@
 #include "db/compaction_picker.h"
 
 #include <limits>
-<<<<<<< HEAD
-=======
 #include "util/log_buffer.h"
 #include "util/statistics.h"
->>>>>>> d5de22dc
 
 namespace rocksdb {
 
